--- conflicted
+++ resolved
@@ -1,28 +1,17 @@
 """Integration tests for basic OLS REST API endpoints."""
 
 from unittest.mock import patch
-<<<<<<< HEAD
 
-=======
->>>>>>> df97b735
 import requests
 import pytest
 from fastapi.testclient import TestClient
 
 from ols import constants
 from ols.app.main import app
-<<<<<<< HEAD
 from tests.mock_classes.llm_chain import mock_llm_chain
 from tests.mock_classes.llm_loader import mock_llm_loader
 from ols.src.query_helpers.question_validator import QuestionValidator
 from ols.app.models.config import LLMConfig, ProviderConfig, OLSConfig, ModelConfig
-=======
-
-from tests.mock_classes.llm_loader import mock_llm_loader
-from ols.src.query_helpers.question_validator import QuestionValidator
-from ols.app.models.config import LLMConfig, ProviderConfig, OLSConfig, ModelConfig
-
->>>>>>> df97b735
 from ols.utils import config
 
 client = TestClient(app)
@@ -113,17 +102,14 @@
             "detail": {"response": "Internal server error. Please try again."}
         }
 
-llm_cfgs = [
-    [constants.PROVIDER_OPENAI, constants.GPT35_TURBO_1106],
-]
-
-@pytest.mark.parametrize("provider, model", llm_cfgs)
-def test_post_question_on_noyaml_response_type(monkeypatch, provider, model) -> None:
+@patch("ols.constants.PRODUCT_DOCS_PERSIST_DIR", "./invalid_dir")
+def test_post_question_on_noyaml_response_type(monkeypatch) -> None:
     """Check the REST API /ols/ with POST HTTP method when unknown response type is returned."""
 
     config.load_empty_config()
     config.llm_config = LLMConfig()
-
+    provider = constants.PROVIDER_OPENAI
+    model = constants.GPT35_TURBO_1106
     providerConfig = ProviderConfig()
     modelConfig = ModelConfig()
     modelConfig.name = model
@@ -143,61 +129,13 @@
     # but the question type is unknown
     monkeypatch.setattr(QuestionValidator, "validate_question", dummy_validator)
 
-<<<<<<< HEAD
-=======
-    response = client.post(
-        "/ols/", json={"conversation_id": "1234", "query": "test query"}
-    )
-    print(response)
-    assert response.status_code == requests.codes.internal_server_error
-    assert response.json() == {
-        "detail": {"response": "Internal server error. Please try again."}
-    }
-
-
-llm_cfgs = [
-    [constants.PROVIDER_OPENAI, constants.GPT35_TURBO_1106],
-]
-
-
-@pytest.mark.parametrize("provider, model", llm_cfgs)
-def test_post_question_on_noyaml_response_type(monkeypatch, provider, model) -> None:
-    """Check the REST API /ols/ with POST HTTP method when unknown response type is returned."""
-
-    config.load_empty_config()
-    config.llm_config = LLMConfig()
-
-    providerConfig = ProviderConfig()
-    modelConfig = ModelConfig()
-    modelConfig.name = model
-    providerConfig.models = {model: modelConfig}
-    config.llm_config.providers = {provider: providerConfig}
-
-    config.ols_config = OLSConfig()
-    config.ols_config.summarizer_model = model
-    config.ols_config.summarizer_provider = provider
-
-    def dummy_validator(
-        self, conversation: str, query: str, verbose: bool = False
-    ) -> list[str]:
-        return constants.VALID, constants.NOYAML
-
-    # let's pretend the question is valid without even asking LLM
-    # but the question type is unknown
-    monkeypatch.setattr(QuestionValidator, "validate_question", dummy_validator)
-
->>>>>>> df97b735
     from tests.mock_classes.langchain_interface import mock_langchain_interface
 
     ml = mock_langchain_interface("test response")
     with patch("ols.src.docs.docs_summarizer.LLMLoader", new=mock_llm_loader(ml())):
         with patch("ols.src.docs.docs_summarizer.ServiceContext.from_defaults"):
             response = client.post(
-<<<<<<< HEAD
                 "/v1/query", json={"conversation_id": "1234", "query": "test query"}
-=======
-                "/ols/", json={"conversation_id": "1234", "query": "test query"}
->>>>>>> df97b735
             )
             print(response)
             assert response.status_code == requests.codes.ok
